/* Xtensa interrupt management functions
 *
 * Some (w/ sdk_ prefix) are implemented in binary libs, rest are
 * inlines replacing functions in the binary libraries.
 *
 * Part of esp-open-rtos
 * Copyright (C) 2015 Superhouse Automation Pty Ltd
 * BSD Licensed as described in the file LICENSE
 */
#ifndef _XTENSA_INTERRUPTS_H
#define _XTENSA_INTERRUPTS_H
#include <stdint.h>
#include <stdbool.h>
#include <xtruntime.h>
#include <xtensa/hal.h>
#include <common_macros.h>

void sdk__xt_int_exit (void);
void sdk__xt_user_exit (void);
void sdk__xt_tick_timer_init (void);
void sdk__xt_timer_int1(void);

<<<<<<< HEAD
/* ESPTODO: the mask/unmask functions aren't thread safe */

INLINED void _xt_isr_unmask (uint32_t unmask)
=======
INLINED uint32_t _xt_get_intlevel(void)
{
    uint32_t level;
    __asm__ volatile("rsr %0, intlevel" : "=a"(level));
    return level;
}

/* Disable interrupts and return the old ps value, to pass into
   _xt_restore_interrupts later.

   This is desirable to use in place of
   portDISABLE_INTERRUPTS/portENABLE_INTERRUPTS for
   non-FreeRTOS & non-portable code.
*/
INLINED uint32_t _xt_disable_interrupts(void)
{
    uint32_t old_level;
    __asm__ volatile ("rsil %0, " XTSTR(XCHAL_EXCM_LEVEL) : "=a" (old_level));
    return old_level;
}

/* Restore PS level. Intended to be used with _xt_disable_interrupts */
INLINED void _xt_restore_interrupts(uint32_t new_ps)
{
    __asm__ volatile ("wsr %0, ps; rsync" :: "a" (new_ps));
}

/* ESPTODO: the mask/unmask functions aren't thread safe */

INLINED void _xt_isr_unmask(uint32_t unmask)
>>>>>>> 689cf874
{
    uint32_t intenable;
    asm volatile ("rsr %0, intenable" : "=a" (intenable));
    intenable |= unmask;
    asm volatile ("wsr %0, intenable; esync" :: "a" (intenable));
}

INLINED void _xt_isr_mask (uint32_t mask)
{
    uint32_t intenable;
    asm volatile ("rsr %0, intenable" : "=a" (intenable));
    intenable &= ~mask;
    asm volatile ("wsr %0, intenable; esync" :: "a" (intenable));
}

INLINED uint32_t _xt_read_ints (void)
{
    uint32_t interrupt;
    asm volatile ("rsr %0, interrupt" : "=a" (interrupt));
    return interrupt;
}

INLINED void _xt_clear_ints(uint32_t mask)
{
    asm volatile ("wsr %0, intclear; esync" :: "a" (mask));
}

typedef void (* _xt_isr)(void);
/* This function is implemeneted in FreeRTOS port.c at the moment,
   should be moved or converted to an inline */
void        _xt_isr_attach (uint8_t i, _xt_isr func);

#endif<|MERGE_RESOLUTION|>--- conflicted
+++ resolved
@@ -20,11 +20,6 @@
 void sdk__xt_tick_timer_init (void);
 void sdk__xt_timer_int1(void);
 
-<<<<<<< HEAD
-/* ESPTODO: the mask/unmask functions aren't thread safe */
-
-INLINED void _xt_isr_unmask (uint32_t unmask)
-=======
 INLINED uint32_t _xt_get_intlevel(void)
 {
     uint32_t level;
@@ -55,7 +50,6 @@
 /* ESPTODO: the mask/unmask functions aren't thread safe */
 
 INLINED void _xt_isr_unmask(uint32_t unmask)
->>>>>>> 689cf874
 {
     uint32_t intenable;
     asm volatile ("rsr %0, intenable" : "=a" (intenable));
